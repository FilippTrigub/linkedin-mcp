--- conflicted
+++ resolved
@@ -14,11 +14,7 @@
 
 - `authenticate`: Start LinkedIn OAuth flow
 - `handle_oauth_callback`: Complete authentication
-<<<<<<< HEAD
-- `create_post`: Create posts with optional media attachments
-=======
 - `create_post`: Create posts
->>>>>>> 06eb6179
 
 ## Setup
 
@@ -30,13 +26,6 @@
    Configure OAuth redirect URL: http://localhost:3000/callback
    ```
 
-<<<<<<< HEAD
-2. Clone and install:
-   ```bash
-   git clone https://github.com/FilippTrigub/linkedin-mcp.git
-   cd linkedin-mcp
-   uv venv
-=======
 2. Install
    Install `pipx` if not already installed
    ```bash
@@ -45,7 +34,6 @@
    Install linkedin-mcp
    ```bash
    pipx install linkedin-mcp
->>>>>>> 06eb6179
    ```
 
 3. Create `.env` file:
@@ -57,39 +45,11 @@
 
 ## Claude Desktop Configuration
 
-<<<<<<< HEAD
-Add to `~/Library/Application Support/Claude/claude_desktop_config.json`:
-=======
 Add the following configuration to `claude-desktop.json`:
->>>>>>> 06eb6179
 
 ```json
 {
   "mcpServers": {
-<<<<<<< HEAD
-    "linkedin": {
-      "command": "uv",
-      "args": [
-        "--directory",
-        "/absolute/path/to/linkedin-mcp/server.py",
-        "run",
-        "server.py"
-      ],
-      "env": {
-        "LINKEDIN_CLIENT_ID": "<input yours>",
-        "LINKEDIN_CLIENT_SECRET": "<input yours>",
-        "LINKEDIN_REDIRECT_URI": "<input yours>"
-      }
-    }
-  }
-}
-```
-
-
-## License
-
-MIT
-=======
     "linkedin-mcp": {
       "command": "linkedin-mcp",
       "env": {
@@ -135,5 +95,4 @@
    
 
 ## License
-MIT License
->>>>>>> 06eb6179
+MIT License